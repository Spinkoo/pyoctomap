--- conflicted
+++ resolved
@@ -1,147 +1,143 @@
-"""
-OctoMap Python Wrapper with Bundled Libraries
-
-This package provides Python bindings for the OctoMap library with bundled
-shared libraries to avoid dependency issues.
-"""
-
-import os
-import sys
-import platform
-from pathlib import Path
-
-# Version information
-<<<<<<< HEAD
-__version__ = "0.3.2"
-=======
-__version__ = "0.3.4"
->>>>>>> cac4908a
-__author__ = "Spinkoo"
-__email__ = "lespinkoo@gmail.com"
-
-def setup_library_paths():
-    """No-op: runtime linking handled via rpath in extension"""
-    return True
-
-def check_libraries():
-    """Check if required libraries are available"""
-    package_dir = Path(__file__).parent.absolute()
-    lib_dir = package_dir / "lib"
-    
-    # Try alternative paths for installed packages
-    if not lib_dir.exists():
-        alt_paths = [
-            package_dir.parent / "octomap" / "lib",
-            Path(sys.prefix) / "lib" / "python3.12" / "site-packages" / "octomap" / "lib",
-            Path(sys.prefix) / "lib" / "site-packages" / "octomap" / "lib"
-        ]
-        
-        for alt_path in alt_paths:
-            if alt_path.exists():
-                lib_dir = alt_path
-                break
-        else:
-            return False, f"Library directory not found: {lib_dir}"
-    
-    # Check for required libraries
-    required_libs = ["liboctomap", "libdynamicedt3d", "liboctomath"]
-    missing_libs = []
-    
-    for lib_name in required_libs:
-        lib_files = list(lib_dir.glob(f"{lib_name}*"))
-        if not lib_files:
-            missing_libs.append(lib_name)
-    
-    if missing_libs:
-        return False, f"Missing required libraries: {missing_libs}"
-    
-    return True, "All required libraries found"
-
-# Set up library paths automatically BEFORE importing
-setup_success = setup_library_paths()
-
-# Optional diagnostic can be added here if needed
-lib_check_success, lib_message = True, "rpath used"
-
-# Import the main module
-try:
-    from .octomap import *
-    __all__ = [
-        "OcTree", "OcTreeNode", "OcTreeKey", "Pointcloud",
-        "SimpleTreeIterator", "SimpleLeafIterator",
-        "NullPointerException"
-    ]
-except ImportError as e:
-    print(f"Error importing octomap module: {e}")
-    print("This might be due to missing shared libraries or compilation issues.")
-    raise
-
-# Memory management is handled in the Cython code
-
-# Package information
-def get_package_info():
-    """Get information about the package and its libraries"""
-    package_dir = Path(__file__).parent.absolute()
-    lib_dir = package_dir / "lib"
-    
-    info = {
-        "version": __version__,
-        "package_dir": str(package_dir),
-        "lib_dir": str(lib_dir),
-        "lib_dir_exists": lib_dir.exists(),
-        "setup_success": setup_success,
-        "lib_check_success": lib_check_success,
-        "lib_message": lib_message,
-    }
-    
-    if lib_dir.exists():
-        lib_files = list(lib_dir.glob("*"))
-        info["lib_files"] = [f.name for f in lib_files]
-        info["lib_count"] = len(lib_files)
-    
-    return info
-
-# Example usage and testing
-def test_installation():
-    """Test if the installation is working correctly"""
-    print("Testing OctoMap Python installation...")
-    
-    try:
-        # Test basic import
-        from .octomap import OcTree
-        print("✅ OcTree import successful")
-        
-        # Test creating an octree
-        tree = OcTree(0.1)
-        print("✅ OcTree creation successful")
-        
-        # Test basic operations
-        tree.updateNode(1.0, 2.0, 3.0, True)
-        print("✅ Basic operations successful")
-        
-        print("🎉 Installation test passed!")
-        return True
-        
-    except Exception as e:
-        print(f"❌ Installation test failed: {e}")
-        return False
-
-if __name__ == "__main__":
-    # Print package information
-    info = get_package_info()
-    print("OctoMap Python Package Information:")
-    print(f"  Version: {info['version']}")
-    print(f"  Package Directory: {info['package_dir']}")
-    print(f"  Library Directory: {info['lib_dir']}")
-    print(f"  Library Directory Exists: {info['lib_dir_exists']}")
-    print(f"  Setup Success: {info['setup_success']}")
-    print(f"  Library Check Success: {info['lib_check_success']}")
-    print(f"  Library Message: {info['lib_message']}")
-    
-    if 'lib_files' in info:
-        print(f"  Library Files ({info['lib_count']}):")
-        for lib_file in info['lib_files']:
-            print(f"    - {lib_file}")
-    
-    # Run installation test
+"""
+OctoMap Python Wrapper with Bundled Libraries
+
+This package provides Python bindings for the OctoMap library with bundled
+shared libraries to avoid dependency issues.
+"""
+
+import os
+import sys
+import platform
+from pathlib import Path
+
+# Version information
+__version__ = "0.3.4"
+__author__ = "Spinkoo"
+__email__ = "lespinkoo@gmail.com"
+
+def setup_library_paths():
+    """No-op: runtime linking handled via rpath in extension"""
+    return True
+
+def check_libraries():
+    """Check if required libraries are available"""
+    package_dir = Path(__file__).parent.absolute()
+    lib_dir = package_dir / "lib"
+    
+    # Try alternative paths for installed packages
+    if not lib_dir.exists():
+        alt_paths = [
+            package_dir.parent / "octomap" / "lib",
+            Path(sys.prefix) / "lib" / "python3.12" / "site-packages" / "octomap" / "lib",
+            Path(sys.prefix) / "lib" / "site-packages" / "octomap" / "lib"
+        ]
+        
+        for alt_path in alt_paths:
+            if alt_path.exists():
+                lib_dir = alt_path
+                break
+        else:
+            return False, f"Library directory not found: {lib_dir}"
+    
+    # Check for required libraries
+    required_libs = ["liboctomap", "libdynamicedt3d", "liboctomath"]
+    missing_libs = []
+    
+    for lib_name in required_libs:
+        lib_files = list(lib_dir.glob(f"{lib_name}*"))
+        if not lib_files:
+            missing_libs.append(lib_name)
+    
+    if missing_libs:
+        return False, f"Missing required libraries: {missing_libs}"
+    
+    return True, "All required libraries found"
+
+# Set up library paths automatically BEFORE importing
+setup_success = setup_library_paths()
+
+# Optional diagnostic can be added here if needed
+lib_check_success, lib_message = True, "rpath used"
+
+# Import the main module
+try:
+    from .octomap import *
+    __all__ = [
+        "OcTree", "OcTreeNode", "OcTreeKey", "Pointcloud",
+        "SimpleTreeIterator", "SimpleLeafIterator",
+        "NullPointerException"
+    ]
+except ImportError as e:
+    print(f"Error importing octomap module: {e}")
+    print("This might be due to missing shared libraries or compilation issues.")
+    raise
+
+# Memory management is handled in the Cython code
+
+# Package information
+def get_package_info():
+    """Get information about the package and its libraries"""
+    package_dir = Path(__file__).parent.absolute()
+    lib_dir = package_dir / "lib"
+    
+    info = {
+        "version": __version__,
+        "package_dir": str(package_dir),
+        "lib_dir": str(lib_dir),
+        "lib_dir_exists": lib_dir.exists(),
+        "setup_success": setup_success,
+        "lib_check_success": lib_check_success,
+        "lib_message": lib_message,
+    }
+    
+    if lib_dir.exists():
+        lib_files = list(lib_dir.glob("*"))
+        info["lib_files"] = [f.name for f in lib_files]
+        info["lib_count"] = len(lib_files)
+    
+    return info
+
+# Example usage and testing
+def test_installation():
+    """Test if the installation is working correctly"""
+    print("Testing OctoMap Python installation...")
+    
+    try:
+        # Test basic import
+        from .octomap import OcTree
+        print("✅ OcTree import successful")
+        
+        # Test creating an octree
+        tree = OcTree(0.1)
+        print("✅ OcTree creation successful")
+        
+        # Test basic operations
+        tree.updateNode(1.0, 2.0, 3.0, True)
+        print("✅ Basic operations successful")
+        
+        print("🎉 Installation test passed!")
+        return True
+        
+    except Exception as e:
+        print(f"❌ Installation test failed: {e}")
+        return False
+
+if __name__ == "__main__":
+    # Print package information
+    info = get_package_info()
+    print("OctoMap Python Package Information:")
+    print(f"  Version: {info['version']}")
+    print(f"  Package Directory: {info['package_dir']}")
+    print(f"  Library Directory: {info['lib_dir']}")
+    print(f"  Library Directory Exists: {info['lib_dir_exists']}")
+    print(f"  Setup Success: {info['setup_success']}")
+    print(f"  Library Check Success: {info['lib_check_success']}")
+    print(f"  Library Message: {info['lib_message']}")
+    
+    if 'lib_files' in info:
+        print(f"  Library Files ({info['lib_count']}):")
+        for lib_file in info['lib_files']:
+            print(f"    - {lib_file}")
+    
+    # Run installation test
     test_installation()